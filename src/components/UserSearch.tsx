import { useState, useEffect, useRef } from 'react';
<<<<<<< HEAD
import { Input } from '../minimal_test/ui/Input';
import { Card } from './ui/Card';
import { Loader } from './ui/Loader';
=======
import { Input } from './ui/Input';
import { Card } from './ui/Card.tsx';
import { Loader } from './ui/Loader.tsx';
>>>>>>> 55bd2f96
import { userService } from '../minimal_test/api/userService';
import type { User } from '../types';

const SEARCH_DEBOUNCE_MS = 300;

interface UserSearchProps {
  onSelect: (user: User) => void;
  excludeIds?: string[];
}

export const UserSearch: React.FC<UserSearchProps> = ({ onSelect, excludeIds = [] }) => {
  const [query, setQuery] = useState('');
  const [users, setUsers] = useState<User[]>([]);
  const [loading, setLoading] = useState(false);
  const [error, setError] = useState<string | null>(null);

  const debounceRef = useRef<ReturnType<typeof setTimeout> | null>(null);

  useEffect(() => {
    if (query.length < 2) {
      setUsers([]);
      setError(null);
      return;
    }

    if (debounceRef.current) clearTimeout(debounceRef.current);

    debounceRef.current = setTimeout(async () => {
      try {
        setLoading(true);
        setError(null);

        const results = await userService.searchUsers(query);
        const filtered = results.filter((u) => !excludeIds.includes(u.id));

        setUsers(filtered);
      } catch {
        setError('Не удалось загрузить пользователей');
      } finally {
        setLoading(false);
      }
    }, SEARCH_DEBOUNCE_MS);

    return () => {
      if (debounceRef.current) clearTimeout(debounceRef.current);
    };
  }, [query, excludeIds]);

  const handleSelect = (user: User) => {
    onSelect(user);
    setUsers([]);
    setQuery('');
  };

  return (
    <div className="relative w-full">
      <div className="text-sm font-medium text-gray-700 mb-1">Поиск пользователя</div>

      <Input
        type="search"
        value={query}
        onChange={(e) => setQuery(e.target.value)}
        placeholder="Введите имя или email..."
      />

      {loading && (
        <div className="mt-2">
          <Loader />
        </div>
      )}

      {!loading && users.length > 0 && (
        <div className="absolute mt-2 w-full z-20 space-y-2">
          {users.map((user) => (
            <Card key={user.id} hoverable onClick={() => handleSelect(user)}>
              <div className="font-semibold">
                {user.full_name ?? user.username ?? 'Неизвестный пользователь'}
              </div>
              <div className="text-sm text-gray-600">{user.email ?? 'Нет email'}</div>
            </Card>
          ))}
        </div>
      )}

      {!loading && query.length >= 2 && users.length === 0 && !error && (
        <div className="mt-2 text-sm text-gray-600">Ничего не найдено</div>
      )}

      {error && <div className="mt-2 text-sm text-red-500">{error}</div>}
    </div>
  );
};<|MERGE_RESOLUTION|>--- conflicted
+++ resolved
@@ -1,13 +1,7 @@
 import { useState, useEffect, useRef } from 'react';
-<<<<<<< HEAD
-import { Input } from '../minimal_test/ui/Input';
+import { Input } from './ui/Input';
 import { Card } from './ui/Card';
 import { Loader } from './ui/Loader';
-=======
-import { Input } from './ui/Input';
-import { Card } from './ui/Card.tsx';
-import { Loader } from './ui/Loader.tsx';
->>>>>>> 55bd2f96
 import { userService } from '../minimal_test/api/userService';
 import type { User } from '../types';
 
