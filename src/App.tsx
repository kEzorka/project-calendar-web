<<<<<<< HEAD
// src/App.tsx
import { BrowserRouter, Routes, Route, Navigate } from 'react-router-dom';

=======
import React from 'react';
import { BrowserRouter, Routes, Route } from 'react-router-dom';
import { ProfilePage } from './pages/ProfilePage';
>>>>>>> e3803800
import RegisterPage from './pages/RegisterPage';
import LoginPage from './pages/LoginPage';
import ProjectsPage from './pages/ProjectsPage';
import ProjectDetailPage from './pages/ProjectDetailPage';
import CalendarPage from './pages/CalendarPage'; // ДОБАВЬ Саминов
import { ProfilePage } from './pages/ProfilePage'; // ДОБАВЬ Саминов
import ProtectedRoute from './components/ProtectedRoute';

<<<<<<< HEAD
function App() {
=======
const App: React.FC = () => {
>>>>>>> e3803800
  return (
    <BrowserRouter>
      <Routes>
        <Route path="/register" element={<RegisterPage />} />
        <Route path="/login" element={<LoginPage />} />

        <Route
          path="/"
          element={
            <ProtectedRoute>
              <ProjectsPage />
            </ProtectedRoute>
          }
        />
        <Route
          path="/projects/:id"
          element={
            <ProtectedRoute>
              <ProjectDetailPage />
            </ProtectedRoute>
          }
        />
<<<<<<< HEAD

        <Route
          path="/calendar"
          element={
            <ProtectedRoute>
              <CalendarPage />
            </ProtectedRoute>
          }
        />
=======
>>>>>>> e3803800
        <Route
          path="/profile"
          element={
            <ProtectedRoute>
              <ProfilePage />
            </ProtectedRoute>
          }
        />
<<<<<<< HEAD

        <Route path="*" element={<Navigate to="/" replace />} />
=======
>>>>>>> e3803800
      </Routes>
    </BrowserRouter>
  );
};

export default App;<|MERGE_RESOLUTION|>--- conflicted
+++ resolved
@@ -1,25 +1,14 @@
-<<<<<<< HEAD
 // src/App.tsx
-import { BrowserRouter, Routes, Route, Navigate } from 'react-router-dom';
-
-=======
-import React from 'react';
 import { BrowserRouter, Routes, Route } from 'react-router-dom';
-import { ProfilePage } from './pages/ProfilePage';
->>>>>>> e3803800
 import RegisterPage from './pages/RegisterPage';
 import LoginPage from './pages/LoginPage';
 import ProjectsPage from './pages/ProjectsPage';
 import ProjectDetailPage from './pages/ProjectDetailPage';
-import CalendarPage from './pages/CalendarPage'; // ДОБАВЬ Саминов
-import { ProfilePage } from './pages/ProfilePage'; // ДОБАВЬ Саминов
+import CalendarPage from './pages/CalendarPage';
+import { ProfilePage } from './pages/ProfilePage';
 import ProtectedRoute from './components/ProtectedRoute';
 
-<<<<<<< HEAD
-function App() {
-=======
 const App: React.FC = () => {
->>>>>>> e3803800
   return (
     <BrowserRouter>
       <Routes>
@@ -42,8 +31,6 @@
             </ProtectedRoute>
           }
         />
-<<<<<<< HEAD
-
         <Route
           path="/calendar"
           element={
@@ -52,8 +39,6 @@
             </ProtectedRoute>
           }
         />
-=======
->>>>>>> e3803800
         <Route
           path="/profile"
           element={
@@ -62,11 +47,6 @@
             </ProtectedRoute>
           }
         />
-<<<<<<< HEAD
-
-        <Route path="*" element={<Navigate to="/" replace />} />
-=======
->>>>>>> e3803800
       </Routes>
     </BrowserRouter>
   );
