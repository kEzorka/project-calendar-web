--- conflicted
+++ resolved
@@ -29,11 +29,7 @@
 
 export interface Task {
   id: string;
-<<<<<<< HEAD
-  parent_task_id: string | null;
-=======
   parent_task_id?: string | null;
->>>>>>> 55bd2f96
   title: string;
   description?: string;
   status: 'pending' | 'in_progress' | 'completed' | 'cancelled';
