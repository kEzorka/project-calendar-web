--- conflicted
+++ resolved
@@ -15,10 +15,7 @@
   "dependencies": {
     "axios": "^1.13.2",
     "date-fns": "^4.1.0",
-<<<<<<< HEAD
-=======
     "date-fns-tz": "^3.2.0",
->>>>>>> e3803800
     "react": "^19.1.1",
     "react-big-calendar": "^1.19.4",
     "react-dom": "^19.1.1",
